[[source]]
url = "https://pypi.org/simple"
verify_ssl = true
name = "pypi"

[dev-packages]
black = "~=22.12"
Cheroot = "*"  # "~=8.5"
cx_Freeze = {version = "*", os_name = "== 'nt'"}
flake8 = "~=6.0"
flake8-bugbear = "~=23.1"
flake8-quotes = "~=3.3.2"
isort = "*"
mypy = "*"
Paste = "*"  # "~=2.0"
pylint = "*"
pytest = "*"  # "~=7.3"
pytest-cov = "*"  # "~=4.0"
pytest-html = "*"
python-pam = "*"  # "~=1.8"
pywin32 = {version = "*", os_name = "== 'nt'"}
recommonmark = "*"
requests = "*"
rope = "*"
setuptools = "*"
<<<<<<< HEAD
#Sphinx = "~=7.1"
#sphinx_rtd_theme = "~=1.2"
=======
Sphinx = "*"
sphinx_rtd_theme = "*"
>>>>>>> 5a6f1f01
stressor = "*"
tox = "*"  # "~=3.13"
twine = "*"
WebTest = "*"  # "~=2.0"
wheel = "*"
# wsgidav = {editable = true, path = "."}
safety = "*"
yabs = "*"

[packages]
defusedxml = "*"  # "~=0.5"
Jinja2 = "*"  # "~=2.10"
PyYAML = "*"  # "~=5.1"
json5 = "*"
wsgidav = {editable = true, path = "."}

[requires]
python_version = "3.11"

[pipenv]
# allow_prereleases = true<|MERGE_RESOLUTION|>--- conflicted
+++ resolved
@@ -23,13 +23,8 @@
 requests = "*"
 rope = "*"
 setuptools = "*"
-<<<<<<< HEAD
-#Sphinx = "~=7.1"
-#sphinx_rtd_theme = "~=1.2"
-=======
-Sphinx = "*"
-sphinx_rtd_theme = "*"
->>>>>>> 5a6f1f01
+# Sphinx = "*"
+# sphinx_rtd_theme = "*"
 stressor = "*"
 tox = "*"  # "~=3.13"
 twine = "*"
